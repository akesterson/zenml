#  Copyright (c) ZenML GmbH 2022. All Rights Reserved.
#
#  Licensed under the Apache License, Version 2.0 (the "License");
#  you may not use this file except in compliance with the License.
#  You may obtain a copy of the License at:
#
#       https://www.apache.org/licenses/LICENSE-2.0
#
#  Unless required by applicable law or agreed to in writing, software
#  distributed under the License is distributed on an "AS IS" BASIS,
#  WITHOUT WARRANTIES OR CONDITIONS OF ANY KIND, either express
#  or implied. See the License for the specific language governing
#  permissions and limitations under the License.
"""Repository implementation."""

import os
import random
from abc import ABCMeta
from collections import defaultdict
from pathlib import Path
from typing import TYPE_CHECKING, Any, Dict, List, Optional, Type, Union, cast

from pydantic import BaseModel, ValidationError

import zenml
from zenml.config.base_config import BaseConfiguration
from zenml.config.global_config import GlobalConfiguration
from zenml.constants import (
    ENV_ZENML_ENABLE_REPO_INIT_WARNINGS,
    ENV_ZENML_REPOSITORY_PATH,
    REPOSITORY_DIRECTORY_NAME,
    handle_bool_env_var,
)
from zenml.enums import StackComponentType, StoreType
from zenml.environment import Environment
from zenml.exceptions import InitializationException
from zenml.io import fileio
from zenml.logger import get_apidocs_link, get_logger
from zenml.stack import Stack, StackComponent
from zenml.utils import io_utils, yaml_utils
from zenml.utils.analytics_utils import AnalyticsEvent, track
from zenml.utils.filesync_model import FileSyncModel

if TYPE_CHECKING:
    from zenml.config.profile_config import ProfileConfiguration
    from zenml.models import ProjectModel, UserModel, ZenStoreModel
    from zenml.pipelines import BasePipeline
    from zenml.post_execution import PipelineView
    from zenml.zen_stores import BaseZenStore

logger = get_logger(__name__)


class RepositoryConfiguration(FileSyncModel):
    """Pydantic object used for serializing repository configuration options.

    Attributes:
        active_profile_name: The name of the active profile.
        active_stack_name: Optional name of the active stack.
    """

    active_profile_name: Optional[str]
    active_stack_name: Optional[str]

    class Config:
        """Pydantic configuration class."""

        # Validate attributes when assigning them. We need to set this in order
        # to have a mix of mutable and immutable attributes
        validate_assignment = True
        # Ignore extra attributes from configs of previous ZenML versions
        extra = "ignore"
        # all attributes with leading underscore are private and therefore
        # are mutable and not included in serialization
        underscore_attrs_are_private = True


class LegacyRepositoryConfig(BaseModel):
    """Pydantic object used for serializing legacy repository config options."""

    version: str
    active_stack_name: Optional[str]
    stacks: Dict[str, Dict[StackComponentType, Optional[str]]]
    stack_components: Dict[StackComponentType, Dict[str, str]]

    def get_stack_data(self, config_file: str) -> "ZenStoreModel":
        """Extract stack data from Legacy Repository file.

        Args:
            config_file: Path to the repository config file.

        Returns:
            ZenStoreModel: ZenStoreModel object containing the stack data.
        """
        from zenml.models import ZenStoreModel

        return ZenStoreModel(
            config_file=config_file,
            stacks={
                name: {
                    component_type: value
                    for component_type, value in stack.items()
                    if value is not None  # filter out null components
                }
                for name, stack in self.stacks.items()
            },
            stack_components=defaultdict(dict, self.stack_components),
            **self.dict(exclude={"stacks", "stack_components"}),
        )


class RepositoryMetaClass(ABCMeta):
    """Repository singleton metaclass.

    This metaclass is used to enforce a singleton instance of the Repository
    class with the following additional properties:

    * the singleton Repository instance is created on first access to reflect
    the currently active global configuration profile.
    * the Repository mustn't be accessed from within pipeline steps

    """

    def __init__(cls, *args: Any, **kwargs: Any) -> None:
        """Initialize the Repository class.

        Args:
            *args: Positional arguments.
            **kwargs: Keyword arguments.
        """
        super().__init__(*args, **kwargs)
        cls._global_repository: Optional["Repository"] = None

    def __call__(cls, *args: Any, **kwargs: Any) -> "Repository":
        """Create or return the global Repository instance.

        If the Repository constructor is called with custom arguments,
        the singleton functionality of the metaclass is bypassed: a new
        Repository instance is created and returned immediately and without
        saving it as the global Repository singleton.

        Args:
            *args: Positional arguments.
            **kwargs: Keyword arguments.

        Returns:
            Repository: The global Repository instance.
        """
        from zenml.steps.step_environment import (
            STEP_ENVIRONMENT_NAME,
            StepEnvironment,
        )

        step_env = cast(
            StepEnvironment, Environment().get_component(STEP_ENVIRONMENT_NAME)
        )

        # `skip_repository_check` is a special kwarg that can be passed to
        # the Repository constructor to silent the message that warns users
        # about accessing external information in their steps.
        if not kwargs.pop("skip_repository_check", False):
            if step_env and step_env.cache_enabled:
                logger.warning(
                    "You are accessing repository information from a step "
                    "that has caching enabled. Future executions of this step "
                    "may be cached even though the repository information may "
                    "be different. You should take this into consideration and "
                    "adjust your step to disable caching if needed. "
                    "Alternatively, use a `StepContext` inside your step "
                    "instead, as covered here: "
                    "https://docs.zenml.io/developer-guide/advanced-usage/step-fixtures#step-contexts",
                )

        if args or kwargs:
            return cast("Repository", super().__call__(*args, **kwargs))

        if not cls._global_repository:
            cls._global_repository = cast(
                "Repository", super().__call__(*args, **kwargs)
            )

        return cls._global_repository


class Repository(BaseConfiguration, metaclass=RepositoryMetaClass):
    """ZenML repository class.

    The ZenML repository manages configuration options for ZenML stacks as well
    as their components.
    """

    def __init__(
        self,
        root: Optional[Path] = None,
        profile: Optional["ProfileConfiguration"] = None,
    ) -> None:
        """Initializes the global repository instance.

        Repository is a singleton class: only one instance can exist. Calling
        this constructor multiple times will always yield the same instance (see
        the exception below).

        The `root` and `profile` arguments are only meant for internal use
        and testing purposes. User code must never pass them to the constructor.
        When a custom `root` or `profile` value is passed, an anonymous
        Repository instance is created and returned independently of the
        Repository singleton and that will have no effect as far as the rest of
        the ZenML core code is concerned.

        Instead of creating a new Repository instance to reflect a different
        profile or repository root:

          * to change the active profile in the global Repository,
          call `Repository().activate_profile(<new-profile>)`.
          * to change the active root in the global Repository,
          call `Repository().activate_root(<new-root>)`.

        Args:
            root: (internal use) custom root directory for the repository. If
                no path is given, the repository root is determined using the
                environment variable `ZENML_REPOSITORY_PATH` (if set) and by
                recursively searching in the parent directories of the
                current working directory. Only used to initialize new
                repositories internally.
            profile: (internal use) custom configuration profile to use for the
                repository. If not provided, the active profile is determined
                from the loaded repository configuration. If no repository
                configuration is found (i.e. repository root is not
                initialized), the default global profile is used. Only used to
                initialize new profiles internally.
        """
        self._root: Optional[Path] = None
        self._profile: Optional["ProfileConfiguration"] = None
        self.__config: Optional[RepositoryConfiguration] = None

        # The repository constructor is called with a custom profile only when
        # the profile needs to be initialized, in which case all matters related
        # to repository initialization, like the repository active root and the
        # repository configuration stored there are ignored
        if profile:
            # calling this will initialize the store and create the default
            # stack configuration, if missing
            self._set_active_profile(profile, new_profile=True)
            return

        self._set_active_root(root)

    @classmethod
    def get_instance(cls) -> Optional["Repository"]:
        """Return the Repository singleton instance.

        Returns:
            The Repository singleton instance or None, if the Repository hasn't
            been initialized yet.
        """
        return cls._global_repository

    @classmethod
    def _reset_instance(cls, repo: Optional["Repository"] = None) -> None:
        """Reset the Repository singleton instance.

        This method is only meant for internal use and testing purposes.

        Args:
            repo: The Repository instance to set as the global singleton.
                If None, the global Repository singleton is reset to an empty
                value.
        """
        cls._global_repository = repo

    def _set_active_root(self, root: Optional[Path] = None) -> None:
        """Set the supplied path as the repository root.

        If a repository configuration is found at the given path or the
        path, it is loaded and used to initialize the repository and its
        active profile. If no repository configuration is found, the
        global configuration is used instead (e.g. to manage the active
        profile and active stack).

        Args:
            root: The path to set as the active repository root. If not set,
                the repository root is determined using the environment
                variable `ZENML_REPOSITORY_PATH` (if set) and by recursively
                searching in the parent directories of the current working
                directory.

        Raises:
            RuntimeError: If no active configuration profile is found.
        """
        enable_warnings = handle_bool_env_var(
            ENV_ZENML_ENABLE_REPO_INIT_WARNINGS, True
        )
        self._root = self.find_repository(root, enable_warnings=enable_warnings)

        global_cfg = GlobalConfiguration()
        new_profile = self._profile

        if not self._root:
            if enable_warnings:
                logger.info("Running without an active repository root.")
        else:
            logger.debug("Using repository root %s.", self._root)
            self.__config = self._load_config()

            if self.__config and self.__config.active_profile_name:
                new_profile = global_cfg.get_profile(
                    self.__config.active_profile_name
                )

        # fall back to the global active profile if one cannot be determined
        # from the repository configuration
        new_profile = new_profile or global_cfg.active_profile

        if not new_profile:
            # this should theoretically never happen, because there is always
            # a globally active profile, but we need to be prepared for it
            raise RuntimeError(
                "No active configuration profile found. Please set the active "
                "profile in the global configuration by running `zenml profile "
                "set <profile-name>`."
            )

        if new_profile != self._profile:
            logger.debug(
                "Activating configuration profile %s.", new_profile.name
            )
            self._set_active_profile(new_profile)

        # Sanitize the repository configuration to reflect the new active
        # profile
        self._sanitize_config()

    def _set_active_profile(
        self, profile: "ProfileConfiguration", new_profile: bool = False
    ) -> None:
        """Set the supplied config profile as the active profile for this repo.

        This method initializes the repository store associated with the
        supplied profile and also initializes it with the default stack
        configuration, if no other stacks are configured.

        Args:
            profile: configuration profile to set as active.
            new_profile: a boolean which indicates if the given profile
                configuration belongs to a brand-new profile
        """
        self._profile = profile
        self.zen_store: "BaseZenStore" = self.create_store(
            profile, skip_default_registrations=not new_profile
        )

        # Sanitize the repository configuration to reflect the active
        # profile and its store contents
        self._sanitize_config()

    def _config_path(self) -> Optional[str]:
        """Path to the repository configuration file.

        Returns:
            Path to the repository configuration file or None if the repository
            root has not been initialized yet.
        """
        if not self.config_directory:
            return None
        return str(self.config_directory / "config.yaml")

    def _sanitize_config(self) -> None:
        """Sanitize and save the repository configuration.

        This method is called to ensure that the repository configuration
        doesn't contain outdated information, such as an active profile or an
        active stack that no longer exists.

        Raises:
            RuntimeError: If the repository configuration doesn't contain a
                valid active stack and a new active stack cannot be
                automatically
                determined based on the active profile and available stacks.
        """
        if not self.__config:
            return

        global_cfg = GlobalConfiguration()

        # Sanitize the repository active profile
        if self.__config.active_profile_name != self.active_profile_name:
            if (
                self.__config.active_profile_name
                and not global_cfg.has_profile(
                    self.__config.active_profile_name
                )
            ):
                logger.warning(
                    "Profile `%s` not found. Switching repository to the "
                    "global active profile `%s`",
                    self.__config.active_profile_name,
                    self.active_profile_name,
                )
            # reset the active stack when switching to a different profile
            self.__config.active_stack_name = None
            self.__config.active_profile_name = self.active_profile_name

        # As a backup for the active stack, use the profile's default stack
        # or to the first stack in the repository
        backup_stack_name = self.active_profile.active_stack
        if not backup_stack_name:
            stacks = self.zen_store.stacks
            if stacks:
                backup_stack_name = stacks[0].name

        # Sanitize the repository active stack
        if not self.__config.active_stack_name:
            self.__config.active_stack_name = backup_stack_name

        if not self.__config.active_stack_name:
            raise RuntimeError(
                "Could not determine active stack. Please set the active stack "
                "by running `zenml stack set <stack-name>`."
            )

        # Ensure that the repository active stack is still valid
        try:
            self.zen_store.get_stack_in_project(
                stack_name=self.__config.active_stack_name,
                project_name=self.active_profile.active_project,
            )
        except KeyError:
            logger.warning(
                "Stack `%s` not found. Switching the repository active stack "
                "to `%s`",
                self.__config.active_stack_name,
                backup_stack_name,
            )
            self.__config.active_stack_name = backup_stack_name

    def _load_config(self) -> Optional[RepositoryConfiguration]:
        """Loads the repository configuration from disk.

        This happens if the repository has an active root and the configuration
        file exists. If the configuration file doesn't exist, an empty
        configuration is returned.

        If a legacy repository configuration is found in the repository root,
        it is migrated to the new configuration format and a new profile is
        automatically created out of it and activated for the repository root.

        If the repository doesn't have an active root, no repository
        configuration is used and the active profile configuration takes
        precedence.

        Returns:
            Loaded repository configuration or None if the repository does not
            have an active root.
        """
        config_path = self._config_path()
        if not config_path:
            return None

        # load the repository configuration file if it exists, otherwise use
        # an empty configuration as default
        if fileio.exists(config_path):
            logger.debug(
                f"Loading repository configuration from {config_path}."
            )
        else:
            logger.debug(
                "No repository configuration file found, creating default "
                "configuration."
            )

        return RepositoryConfiguration(config_path)

    @staticmethod
    def get_store_class(type: StoreType) -> Optional[Type["BaseZenStore"]]:
        """Returns the class of the given store type.

        Args:
            type: The type of the store to get the class for.

        Returns:
            The class of the given store type or None if the type is unknown.
        """
        # from zenml.zen_stores import RestZenStore, SqlZenStore  # TODO
        from zenml.zen_stores import SqlZenStore 

        return {
            StoreType.SQL: SqlZenStore,
            # StoreType.REST: RestZenStore,  # TODO
        }.get(type)

    @staticmethod
    def create_store(
        profile: "ProfileConfiguration",
        skip_default_registrations: bool = False,
        track_analytics: bool = True,
        skip_migration: bool = False,
    ) -> "BaseZenStore":
        """Create repos persistence back-end store from a configuration profile.

        If the configuration profile doesn't specify all necessary configuration
        options (e.g. the type or URL), a default configuration will be used.

        Args:
            profile: The configuration profile to use for persisting the
                repository information.
            skip_default_registrations: If `True`, the creation of the default
                stack and user in the store will be skipped.
            track_analytics: Only send analytics if set to `True`.
            skip_migration: If `True`, no store migration will be performed.

        Returns:
            The initialized repository store.

        Raises:
            RuntimeError: If the configuration is invalid.
            ValueError: If the URL is invalid.

        """
        if not profile.store_type:
            raise RuntimeError(
                f"Store type not configured in profile {profile.name}"
            )

        store_class = Repository.get_store_class(profile.store_type)
        if not store_class:
            raise RuntimeError(
                f"No store implementation found for store type "
                f"`{profile.store_type}`."
            )

        if not profile.store_url:
            profile.store_url = store_class.get_local_url(
                profile.config_directory
            )

        if profile.store_type == StoreType.REST:
            skip_default_registrations = True
            skip_migration = True

        if store_class.is_valid_url(profile.store_url):
            store = store_class()
            store.initialize(
                url=profile.store_url,
                skip_default_registrations=skip_default_registrations,
                track_analytics=track_analytics,
                skip_migration=skip_migration,
            )
            return store

        raise ValueError(
            f"Invalid URL for store type `{profile.store_type.value}`: "
            f"{profile.store_url}"
        )

    @staticmethod
    @track(event=AnalyticsEvent.INITIALIZE_REPO)
    def initialize(
        root: Optional[Path] = None,
    ) -> None:
        """Initializes a new ZenML repository at the given path.

        Args:
            root: The root directory where the repository should be created.
                If None, the current working directory is used.

        Raises:
            InitializationException: If the root directory already contains a
                ZenML repository.
        """
        root = root or Path.cwd()
        logger.debug("Initializing new repository at path %s.", root)
        if Repository.is_repository_directory(root):
            raise InitializationException(
                f"Found existing ZenML repository at path '{root}'."
            )

        config_directory = str(root / REPOSITORY_DIRECTORY_NAME)
        io_utils.create_dir_recursive_if_not_exists(config_directory)
        # Initialize the repository configuration at the custom path
        Repository(root=root)

    @property
    def root(self) -> Optional[Path]:
        """The root directory of this repository.

        Returns:
            The root directory of this repository, or None, if the repository
            has not been initialized.
        """
        return self._root

    @property
    def config_directory(self) -> Optional[Path]:
        """The configuration directory of this repository.

        Returns:
            The configuration directory of this repository, or None, if the
            repository doesn't have an active root.
        """
        if not self.root:
            return None
        return self.root / REPOSITORY_DIRECTORY_NAME

    def activate_root(self, root: Optional[Path] = None) -> None:
        """Set the active repository root directory.

        Args:
            root: The path to set as the active repository root. If not set,
                the repository root is determined using the environment
                variable `ZENML_REPOSITORY_PATH` (if set) and by recursively
                searching in the parent directories of the current working
                directory.
        """
        self._set_active_root(root)

    def activate_profile(self, profile_name: str) -> None:
        """Set a profile as the active profile for the repository.

        Args:
            profile_name: name of the profile to add

        Raises:
            KeyError: If the profile with the given name does not exist.
        """
        global_cfg = GlobalConfiguration()
        profile = global_cfg.get_profile(profile_name)
        if not profile:
            raise KeyError(f"Profile '{profile_name}' not found.")
        if profile is self._profile:
            # profile is already active
            return

        self._set_active_profile(profile)

        # set the active profile in the global configuration if the repository
        # doesn't have a root configured (i.e. if a repository root has not been
        # initialized)
        if not self.root:
            global_cfg.activate_profile(profile_name)

    @property
    def active_profile(self) -> "ProfileConfiguration":
        """Return the profile set as active for the repository.

        Returns:
            The active profile.

        Raises:
            RuntimeError: If no profile is set as active.
        """
        if not self._profile:
            # this should theoretically never happen, because there is always
            # a globally active profile, but we need to be prepared for it
            raise RuntimeError(
                "No active configuration profile found. Please set the active "
                "profile in the global configuration by running `zenml profile "
                "set <profile-name>`."
            )

        return self._profile

    @property
    def active_profile_name(self) -> str:
        """Return the name of the profile set as active for the repository.

        Returns:
            The active profile name.
        """
        return self.active_profile.name

    @property
    def active_user(self) -> "UserModel":
        """The active user.

        Returns:
            The active user.
        """
        return self.zen_store.get_user(self.active_user_name)

    @property
    def active_user_name(self) -> str:
        """Get the active user name set in the profile.

        Returns:
            The name of the active user.
        """
        return self.active_profile.active_user

    @property
    def stacks(self) -> List[Stack]:
        """All stacks registered in this repository.

        Returns:
            A list of all stacks registered in this repository.
        """
        return [s.to_stack() for s in self.zen_store.stacks]

    @property
    def stack_configurations(self) -> Dict[str, Dict[StackComponentType, str]]:
        """Configuration dicts for all stacks registered in this repository.

        This property is intended as a quick way to get information about the
        components of the registered stacks without loading all installed
        integrations. The contained stack configurations might be invalid if
        they were modified by hand, to ensure you get valid stacks use
        `repo.stacks()` instead.

        Modifying the contents of the returned dictionary does not actually
        register/deregister stacks, use `repo.register_stack(...)` or
        `repo.deregister_stack(...)` instead.

        Returns:
            A dictionary containing the configuration of all stacks registered
            in this repository.
        """
<<<<<<< HEAD
        stack = self.zen_store.list_stacks(self.zen_store.default_project_id)
        return {}
=======
        stacks = self.zen_store._list_stacks(self.zen_store.default_project_id)
        return {
            stack.name: {component_type: component.name}
            for stack in stacks
            for component_type, component in stack.components.items()
        }
>>>>>>> 9c8dee5a

    @property
    def active_stack(self) -> Stack:
        """The active stack for this repository.

        Returns:
            The active stack for this repository.
        """
        return self.get_stack(name=self.active_stack_name)

    @property
    def active_stack_name(self) -> str:
        """The name of the active stack for this repository.

        If no active stack is configured for the repository, or if the
        repository does not have an active root, the active stack from the
        associated or global profile is used instead.

        Returns:
            The name of the active stack.

        Raises:
            RuntimeError: If no active stack name is set neither in the
                repository configuration nor in the associated profile.
        """
        stack_name = None
        if self.__config:
            stack_name = self.__config.active_stack_name

        if not stack_name:
            stack_name = self.active_profile.get_active_stack()

        if not stack_name:
            raise RuntimeError(
                "No active stack is configured for the repository. Run "
                "`zenml stack set STACK_NAME` to update the active stack."
            )

        return stack_name

    @track(event=AnalyticsEvent.SET_STACK)
    def activate_stack(self, name: str) -> None:
        """Activates the stack for the given name.

        Args:
            name: Name of the stack to activate.
        """
        self.zen_store.get_stack(name)  # raises KeyError
        if self.__config:
            self.__config.active_stack_name = name

        # set the active stack globally in the active profile only if the
        # repository doesn't have a root configured (i.e. repository root hasn't
        # been initialized) or if no active stack has been set for it yet
        if not self.root or not self.active_profile.active_stack:
            self.active_profile.activate_stack(name)

    def get_stack(self, name: str) -> Stack:
        """Fetches a stack.

        Args:
            name: The name of the stack to fetch.

        Returns:
            The stack with the given name.
        """
        return self.zen_store.get_stack(name).to_stack()

    def register_stack(self, stack: Stack) -> None:
        """Registers a stack and its components.

        If any of the stack's components aren't registered in the repository
        yet, this method will try to register them as well.

        Args:
            stack: The stack to register.
        """
        from zenml.models import StackWrapper

        stack.validate()
        self.zen_store.register_stack(StackWrapper.from_stack(stack))

    def update_stack(self, name: str, stack: Stack) -> None:
        """Updates a stack and its components.

        Args:
            name: The original name of the stack.
            stack: The new stack to use as the updated version.
        """
        from zenml.models import StackWrapper

        stack.validate()
        self.zen_store.update_stack(name, StackWrapper.from_stack(stack))
        if self.active_stack_name == name:
            self.activate_stack(stack.name)

    def deregister_stack(self, name: str) -> None:
        """Deregisters a stack.

        Args:
            name: The name of the stack to deregister.

        Raises:
            ValueError: If the stack is the currently active stack for this
                repository.
        """
        if name == self.active_stack_name:
            raise ValueError(f"Unable to deregister active stack '{name}'.")

        try:
            self.zen_store.deregister_stack(name)
            logger.info("Deregistered stack with name '%s'.", name)
        except KeyError:
            logger.warning(
                "Unable to deregister stack with name '%s': No stack  "
                "with this name could be found.",
                name,
            )

    def update_stack_component(
        self,
        name: str,
        component_type: StackComponentType,
        component: StackComponent,
    ) -> None:
        """Updates a stack component.

        Args:
            name: The original name of the stack component.
            component_type: The type of the component to update.
            component: The new component to update with.
        """
        from zenml.models import ComponentModel

        self.zen_store.update_stack_component(
            name,
            component_type,
            ComponentModel.from_component(component),
        )

    def get_stack_components(
        self, component_type: StackComponentType
    ) -> List[StackComponent]:
        """Fetches all registered stack components of the given type.

        Args:
            component_type: The type of the components to fetch.

        Returns:
            A list of all registered stack components of the given type.
        """
        return [
            c.to_component()
            for c in self.zen_store.get_stack_components(component_type)
        ]

    def get_stack_component(
        self, component_type: StackComponentType, name: str
    ) -> StackComponent:
        """Fetches a registered stack component.

        Args:
            component_type: The type of the component to fetch.
            name: The name of the component to fetch.

        Returns:
            The registered stack component.
        """
        logger.debug(
            "Fetching stack component of type '%s' with name '%s'.",
            component_type.value,
            name,
        )
        return self.zen_store.get_stack_component(
            name=name,
            component_type=component_type,
        ).to_component()

    def register_stack_component(
        self,
        component: StackComponent,
    ) -> None:
        """Registers a stack component.

        Args:
            component: The component to register.
        """
        from zenml.models import ComponentModel

        self.zen_store.register_stack_component(
            ComponentModel.from_component(component)
        )
        if component.post_registration_message:
            logger.info(component.post_registration_message)

    def deregister_stack_component(
        self, component_type: StackComponentType, name: str
    ) -> None:
        """Deregisters a stack component.

        Args:
            component_type: The type of the component to deregister.
            name: The name of the component to deregister.
        """
        try:
            self.zen_store.deregister_stack_component(component_type, name=name)
            logger.info(
                "Deregistered stack component (type: %s) with name '%s'.",
                component_type.value,
                name,
            )
        except KeyError:
            logger.warning(
                "Unable to deregister stack component (type: %s) with name "
                "'%s': No stack component with this name could be found.",
                component_type.value,
                name,
            )

    @property
    def active_project(self) -> Optional["ProjectModel"]:
        """Get the currently active project of the local repository.

        Returns:
            Project, if one is set that matches the id in the store.
        """
        return self.zen_store.get_project(self.active_project_name)

    @property
    def active_project_name(self) -> str:
        """Get the active project name set in the profile.

        Returns:
            The name of the active project.
        """
        return self.active_profile.active_project

    @track(event=AnalyticsEvent.GET_PIPELINES)
    def get_pipelines(
        self, stack_name: Optional[str] = None
    ) -> List["PipelineView"]:
        """Fetches post-execution pipeline views.

        Args:
            stack_name: If specified, pipelines of the given stack are returned.
                Otherwise, pipelines of the currently active stack are returned.

        Returns:
            A list of post-execution pipeline views.

        Raises:
            RuntimeError: If no stack name is specified and no active stack name
                is configured.
        """
        stack_name = stack_name or self.active_stack_name
        if not stack_name:
            raise RuntimeError(
                "No active stack is configured for the repository. Run "
                "`zenml stack set STACK_NAME` to update the active stack."
            )
        return self.zen_store.get_pipelines()

    @track(event=AnalyticsEvent.GET_PIPELINE)
    def get_pipeline(
        self,
        pipeline: Optional[
            Union["BasePipeline", Type["BasePipeline"], str]
        ] = None,
        stack_name: Optional[str] = None,
        **kwargs: Any,
    ) -> Optional["PipelineView"]:
        """Fetches a post-execution pipeline view.

        Use it in one of these ways:
        ```python
        # Get the pipeline by name
        Repository().get_pipeline("first_pipeline")

        # Get the step by supplying the original pipeline class
        Repository().get_step(first_pipeline)

        # Get the step by supplying an instance of the original pipeline class
        Repository().get_step(first_pipeline())
        ```

        If the specified pipeline does not (yet) exist within the repository,
        `None` will be returned.

        Args:
            pipeline: Class or class instance of the pipeline
            stack_name: If specified, pipelines of the given stack are returned.
                Otherwise, pipelines of the currently active stack are returned.
            **kwargs: The deprecated `pipeline_name` is caught as a kwarg to
                specify the pipeline instead of using the `pipeline` argument.

        Returns:
            A post-execution pipeline view for the given name or `None` if
            it doesn't exist.

        Raises:
            RuntimeError: If no stack name is specified and no active stack name
                is configured.
        """
        if isinstance(pipeline, str):
            pipeline_name = pipeline
        elif isinstance(pipeline, zenml.pipelines.base_pipeline.BasePipeline):
            pipeline_name = pipeline.name
        elif isinstance(pipeline, type) and issubclass(
            pipeline, zenml.pipelines.base_pipeline.BasePipeline
        ):
            pipeline_name = pipeline.__name__
        elif "pipeline_name" in kwargs and isinstance(
            kwargs.get("pipeline_name"), str
        ):
            logger.warning(
                "Using 'pipeline_name' to get a pipeline from "
                "'Repository().get_pipeline()' is deprecated and "
                "will be removed in the future. Instead please "
                "use 'pipeline' to access a pipeline in your Repository based "
                "on the name of the pipeline or even the class or instance "
                "of the pipeline. Learn more in our API docs: %s",
                get_apidocs_link(
                    "repository", "zenml.repository.Repository.get_pipeline"
                ),
            )

            pipeline_name = kwargs.pop("pipeline_name")
        else:
            raise RuntimeError(
                "No pipeline specified to get from "
                "`Repository()`. Please set a `pipeline` "
                "within the `get_pipeline()` method. Learn more "
                "in our API docs: %s",
                get_apidocs_link(
                    "repository", "zenml.repository.Repository.get_pipeline"
                ),
            )

        stack_name = stack_name or self.active_stack_name
        if not stack_name:
            raise RuntimeError(
                "No active stack is configured for the repository. Run "
                "`zenml stack set STACK_NAME` to update the active stack."
            )
        return self.zen_store.get_pipeline(pipeline_name)

    @staticmethod
    def is_repository_directory(path: Path) -> bool:
        """Checks whether a ZenML repository exists at the given path.

        Args:
            path: The path to check.

        Returns:
            True if a ZenML repository exists at the given path,
            False otherwise.
        """
        config_dir = path / REPOSITORY_DIRECTORY_NAME
        return fileio.isdir(str(config_dir))

    @staticmethod
    def find_repository(
        path: Optional[Path] = None, enable_warnings: bool = False
    ) -> Optional[Path]:
        """Search for a ZenML repository directory.

        Args:
            path: Optional path to look for the repository. If no path is
                given, this function tries to find the repository using the
                environment variable `ZENML_REPOSITORY_PATH` (if set) and
                recursively searching in the parent directories of the current
                working directory.
            enable_warnings: If `True`, warnings are printed if the repository
                root cannot be found.

        Returns:
            Absolute path to a ZenML repository directory or None if no
            repository directory was found.
        """
        if not path:
            # try to get path from the environment variable
            env_var_path = os.getenv(ENV_ZENML_REPOSITORY_PATH)
            if env_var_path:
                path = Path(env_var_path)

        if path:
            # explicit path via parameter or environment variable, don't search
            # parent directories
            search_parent_directories = False
            warning_message = (
                f"Unable to find ZenML repository at path '{path}'. Make sure "
                f"to create a ZenML repository by calling `zenml init` when "
                f"specifying an explicit repository path in code or via the "
                f"environment variable '{ENV_ZENML_REPOSITORY_PATH}'."
            )
        else:
            # try to find the repo in the parent directories of the current
            # working directory
            path = Path.cwd()
            search_parent_directories = True
            warning_message = (
                f"Unable to find ZenML repository in your current working "
                f"directory ({path}) or any parent directories. If you "
                f"want to use an existing repository which is in a different "
                f"location, set the environment variable "
                f"'{ENV_ZENML_REPOSITORY_PATH}'. If you want to create a new "
                f"repository, run `zenml init`."
            )

        def _find_repo_helper(path_: Path) -> Optional[Path]:
            """Helper function to recursively search parent directories for a ZenML repository.

            Args:
                path_: The path to search.

            Returns:
                Absolute path to a ZenML repository directory or None if no
                repository directory was found.
            """
            if Repository.is_repository_directory(path_):
                return path_

            if not search_parent_directories or io_utils.is_root(str(path_)):
                return None

            return _find_repo_helper(path_.parent)

        repo_path = _find_repo_helper(path)

        if repo_path:
            return repo_path.resolve()
        if enable_warnings:
            logger.warning(warning_message)
        return None

    def get_flavor(
        self, name: str, component_type: StackComponentType
    ) -> Type[StackComponent]:
        """Fetches a registered flavor.

        Args:
            component_type: The type of the component to fetch.
            name: The name of the flavor to fetch.

        Returns:
            The registered flavor.

        Raises:
            KeyError: If no flavor exists for the given type and name.
        """
        logger.debug(
            "Fetching the flavor of type '%s' with name '%s'.",
            component_type.value,
            name,
        )

        from zenml.stack.flavor_registry import flavor_registry

        zenml_flavors = flavor_registry.get_flavors_by_type(
            component_type=component_type
        )

        try:
            # Try to find if there are any custom flavor implementations
            flavor_wrapper = self.zen_store.get_flavor_by_name_and_type(
                flavor_name=name,
                component_type=component_type,
            )

            # If there is one, check whether the same flavor exists as a default
            # flavor to give out a warning
            if name in zenml_flavors:
                logger.warning(
                    f"There is a custom implementation for the flavor "
                    f"'{name}' of a {component_type}, which is currently "
                    f"overwriting the same flavor provided by ZenML."
                )

        except KeyError:
            if name in zenml_flavors:
                flavor_wrapper = zenml_flavors[name]
            else:
                raise KeyError(
                    f"There is no flavor '{name}' for the type "
                    f"{component_type}"
                )

        return flavor_wrapper.to_flavor()<|MERGE_RESOLUTION|>--- conflicted
+++ resolved
@@ -713,17 +713,12 @@
             A dictionary containing the configuration of all stacks registered
             in this repository.
         """
-<<<<<<< HEAD
-        stack = self.zen_store.list_stacks(self.zen_store.default_project_id)
-        return {}
-=======
         stacks = self.zen_store._list_stacks(self.zen_store.default_project_id)
         return {
             stack.name: {component_type: component.name}
             for stack in stacks
             for component_type, component in stack.components.items()
         }
->>>>>>> 9c8dee5a
 
     @property
     def active_stack(self) -> Stack:
