--- conflicted
+++ resolved
@@ -22,17 +22,12 @@
 from zenml.client import Client
 from zenml.enums import ExecutionStatus, StackComponentType
 from zenml.logger import get_logger
-<<<<<<< HEAD
-from zenml.models import PipelineRunModel
-from zenml.orchestrators.launcher import Launcher
-=======
 from zenml.models import (
     PipelineRunRequestModel,
     PipelineRunResponseModel,
     PipelineRunUpdateModel,
 )
-from zenml.orchestrators.utils import get_cache_status
->>>>>>> b391528c
+from zenml.orchestrators.launcher import Launcher
 from zenml.stack import Flavor, Stack, StackComponent, StackComponentConfig
 from zenml.utils import uuid_utils
 
@@ -194,37 +189,7 @@
             pipeline_config=self._active_deployment.pipeline,
             stack=Client().active_stack,
         )
-
-<<<<<<< HEAD
         launcher.launch()
-=======
-        component_launcher = launcher.Launcher(
-            pipeline_node=pipeline_node,
-            mlmd_connection=metadata.Metadata(metadata_connection_cfg),
-            pipeline_info=pb2_pipeline.pipeline_info,
-            pipeline_runtime_spec=pb2_pipeline.runtime_spec,
-            executor_spec=executor_spec,
-            custom_driver_spec=custom_driver_spec,
-            custom_executor_operators=custom_executor_operators,
-        )
-
-        # If a step operator is used, the current environment will not be the
-        # one executing the step function code and therefore we don't need to
-        # run any preparation
-        if step.config.step_operator:
-            execution_info = self._execute_step(component_launcher)
-        else:
-            stack.prepare_step_run(info=step_run_info)
-            try:
-                execution_info = self._execute_step(component_launcher)
-            except:  # noqa: E722
-                self._publish_failed_run(run_name_or_id=run_model.id)
-                raise
-            finally:
-                stack.cleanup_step_run(info=step_run_info)
-
-        return execution_info
->>>>>>> b391528c
 
     @staticmethod
     def requires_resources_in_orchestration_environment(
@@ -297,14 +262,9 @@
             orchestrator_run_id=orchestrator_run_id,
             user=client.active_user.id,
             project=client.active_project.id,
-<<<<<<< HEAD
-            stack_id=self._active_deployment.stack_id,
-            pipeline_id=self._active_deployment.pipeline_id,
-            enable_cache=self._active_deployment.pipeline.enable_cache,
-=======
             stack=self._active_deployment.stack_id,
             pipeline=self._active_deployment.pipeline_id,
->>>>>>> b391528c
+            enable_cache=self._active_deployment.pipeline.enable_cache,
             status=ExecutionStatus.RUNNING,
             pipeline_configuration=self._active_deployment.pipeline.dict(),
             num_steps=len(self._active_deployment.steps),
@@ -313,16 +273,14 @@
         return client.zen_store.get_or_create_run(run_model)
 
     @staticmethod
-    def _publish_failed_run(run: PipelineRunModel) -> None:
-        """Set run status to failed.
+    def _publish_failed_run(run_id: UUID) -> None:
+        """Set run status to failed.  TODO: delete this method.
 
         Args:
             run: The model of the run that failed.
         """
-        client = Client()
-        run.status = ExecutionStatus.FAILED
-        client.zen_store.update_run(
-            run_id=run.id,
+        Client().zen_store.update_run(
+            run_id=run_id,
             run_update=PipelineRunUpdateModel(status=ExecutionStatus.FAILED),
         )
 
