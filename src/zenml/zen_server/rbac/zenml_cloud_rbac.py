#  Copyright (c) ZenML GmbH 2023. All Rights Reserved.
#
#  Licensed under the Apache License, Version 2.0 (the "License");
#  you may not use this file except in compliance with the License.
#  You may obtain a copy of the License at:
#
#       https://www.apache.org/licenses/LICENSE-2.0
#
#  Unless required by applicable law or agreed to in writing, software
#  distributed under the License is distributed on an "AS IS" BASIS,
#  WITHOUT WARRANTIES OR CONDITIONS OF ANY KIND, either express
#  or implied. See the License for the specific language governing
#  permissions and limitations under the License.
"""Cloud RBAC implementation."""
<<<<<<< HEAD
=======

import os
>>>>>>> 86ef981b
from typing import TYPE_CHECKING, Any, Dict, List, Optional, Set, Tuple

import requests
from requests.adapters import HTTPAdapter, Retry

from zenml.zen_server.cloud_utils import ZenMLCloudSession
from zenml.zen_server.rbac.models import Action, Resource
from zenml.zen_server.rbac.rbac_interface import RBACInterface
from zenml.zen_server.utils import server_config

if TYPE_CHECKING:
    from zenml.models import UserResponse


PERMISSIONS_ENDPOINT = "/rbac/check_permissions"
ALLOWED_RESOURCE_IDS_ENDPOINT = "/rbac/allowed_resource_ids"
RESOURCE_MEMBERSHIP_ENDPOINT = "/rbac/resource_members"

SERVER_SCOPE_IDENTIFIER = "server"

SERVER_ID = server_config().external_server_id


def _convert_to_cloud_resource(resource: Resource) -> str:
    """Convert a resource to a ZenML Cloud API resource.

    Args:
        resource: The resource to convert.

    Returns:
        The converted resource.
    """
    resource_string = f"{SERVER_ID}@{SERVER_SCOPE_IDENTIFIER}:{resource.type}"

    if resource.id:
        resource_string += f"/{resource.id}"

    return resource_string


def _convert_from_cloud_resource(cloud_resource: str) -> Resource:
    """Convert a cloud resource to a ZenML server resource.

    Args:
        cloud_resource: The cloud resource to convert.

    Raises:
        ValueError: If the cloud resource is invalid for this server.

    Returns:
        The converted resource.
    """
    scope, resource_type_and_id = cloud_resource.rsplit(":", maxsplit=1)

    if scope != f"{SERVER_ID}@{SERVER_SCOPE_IDENTIFIER}":
        raise ValueError("Invalid scope for server resource.")

    if "/" in resource_type_and_id:
        resource_type, resource_id = resource_type_and_id.split("/")
        return Resource(type=resource_type, id=resource_id)
    else:
        return Resource(type=resource_type_and_id)


class ZenMLCloudRBAC(RBACInterface, ZenMLCloudSession):
    """RBAC implementation that uses the ZenML Cloud API as a backend."""

    def check_permissions(
        self, user: "UserResponse", resources: Set[Resource], action: Action
    ) -> Dict[Resource, bool]:
        """Checks if a user has permissions to perform an action on resources.

        Args:
            user: User which wants to access a resource.
            resources: The resources the user wants to access.
            action: The action that the user wants to perform on the resources.

        Returns:
            A dictionary mapping resources to a boolean which indicates whether
            the user has permissions to perform the action on that resource.
        """
        if not resources:
            # No need to send a request if there are no resources
            return {}

        if user.is_service_account:
            # Service accounts have full permissions for now
            return {resource: True for resource in resources}

        # At this point it's a regular user, which in the ZenML cloud with RBAC
        # enabled is always authenticated using external authentication
        assert user.external_user_id

        params = {
            "user_id": str(user.external_user_id),
            "resources": [
                _convert_to_cloud_resource(resource) for resource in resources
            ],
            "action": str(action),
        }
        response = self._get(endpoint=PERMISSIONS_ENDPOINT, params=params)
        value = response.json()

        assert isinstance(value, dict)
        return {_convert_from_cloud_resource(k): v for k, v in value.items()}

    def list_allowed_resource_ids(
        self, user: "UserResponse", resource: Resource, action: Action
    ) -> Tuple[bool, List[str]]:
        """Lists all resource IDs of a resource type that a user can access.

        Args:
            user: User which wants to access a resource.
            resource: The resource the user wants to access.
            action: The action that the user wants to perform on the resource.

        Returns:
            A tuple (full_resource_access, resource_ids).
            `full_resource_access` will be `True` if the user can perform the
            given action on any instance of the given resource type, `False`
            otherwise. If `full_resource_access` is `False`, `resource_ids`
            will contain the list of instance IDs that the user can perform
            the action on.
        """
        assert not resource.id
        if user.is_service_account:
            # Service accounts have full permissions for now
            return True, []

        # At this point it's a regular user, which in the ZenML cloud with RBAC
        # enabled is always authenticated using external authentication
        assert user.external_user_id
        params = {
            "user_id": str(user.external_user_id),
            "resource": _convert_to_cloud_resource(resource),
            "action": str(action),
        }
        response = self._get(
            endpoint=ALLOWED_RESOURCE_IDS_ENDPOINT, params=params
        )
        response_json = response.json()

        full_resource_access: bool = response_json["full_access"]
        allowed_ids: List[str] = response_json["ids"]

        return full_resource_access, allowed_ids

    def update_resource_membership(
        self, user: "UserResponse", resource: Resource, actions: List[Action]
    ) -> None:
        """Update the resource membership of a user.

        Args:
            user: User for which the resource membership should be updated.
            resource: The resource.
            actions: The actions that the user should be able to perform on the
                resource.
        """
        if user.is_service_account:
            # Service accounts have full permissions for now
            return

        data = {
            "user_id": str(user.external_user_id),
            "resource": _convert_to_cloud_resource(resource),
            "actions": [str(action) for action in actions],
        }
        self._post(endpoint=RESOURCE_MEMBERSHIP_ENDPOINT, data=data)<|MERGE_RESOLUTION|>--- conflicted
+++ resolved
@@ -12,11 +12,7 @@
 #  or implied. See the License for the specific language governing
 #  permissions and limitations under the License.
 """Cloud RBAC implementation."""
-<<<<<<< HEAD
-=======
-
 import os
->>>>>>> 86ef981b
 from typing import TYPE_CHECKING, Any, Dict, List, Optional, Set, Tuple
 
 import requests
