--- conflicted
+++ resolved
@@ -77,20 +77,15 @@
             )
 
     @property
-<<<<<<< HEAD
     def utc_start_time(self) -> Optional[str]:
-        """Optional ISO-formatted string of the UTC start time."""
+        """Optional ISO-formatted string of the UTC start time.
+        
+        Returns:
+            Optional ISO-formatted string of the UTC start time.
+        """
         if not self.start_time:
             return None
 
-=======
-    def utc_start_time(self) -> str:
-        """ISO-formatted string of the UTC start time.
-
-        Returns:
-            str: ISO-formatted string of the UTC start time.
-        """
->>>>>>> 61d011f3
         return self.start_time.astimezone(datetime.timezone.utc).isoformat()
 
     @property
