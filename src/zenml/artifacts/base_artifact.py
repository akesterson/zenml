--- conflicted
+++ resolved
@@ -11,13 +11,9 @@
 #  WITHOUT WARRANTIES OR CONDITIONS OF ANY KIND, either express
 #  or implied. See the License for the specific language governing
 #  permissions and limitations under the License.
-<<<<<<< HEAD
 from typing import Dict
 
 from tfx.types.artifact import Artifact, Property
-=======
-from tfx.types import Artifact
->>>>>>> d4e7e630
 
 from zenml.materializers.materializer_factory import MaterializerFactory
 from zenml.utils.exceptions import ArtifactInterfaceError
@@ -41,21 +37,12 @@
 
     @property
     def materializers(self) -> MaterializerFactory:
-<<<<<<< HEAD
-        """Returns a MaterializerFactory which provides
-        access to all registered materializers."""
-        return MaterializerFactory(self)
-
-    @materializers.setter
-    def materializers(self, _: MaterializerFactory) -> None:
-=======
         """Returns a MaterializerFactory which provides access
         to all registered materializers."""
         return MaterializerFactory(self)
 
     @materializers.setter
-    def materializers(self, materializers: MaterializerFactory):
->>>>>>> d4e7e630
+    def materializers(self, materializers: MaterializerFactory) -> None:
         """Setting the materializers property is not allowed.
         This method always raises an ArtifactInterfaceError
         with an explanation how to use materializers.
