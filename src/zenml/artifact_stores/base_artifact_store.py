--- conflicted
+++ resolved
@@ -19,10 +19,7 @@
 from zenml.config.global_config import GlobalConfig
 from zenml.core.base_component import BaseComponent
 from zenml.io import fileio
-<<<<<<< HEAD
-=======
 from zenml.io.utils import get_zenml_config_dir
->>>>>>> 8e857e17
 
 
 class BaseArtifactStore(BaseComponent):
@@ -41,7 +38,7 @@
             repo_path: Path to the repository of this artifact store.
         """
         serialization_dir = os.path.join(
-            fileio.get_zenml_config_dir(repo_path),
+            get_zenml_config_dir(repo_path),
             self._ARTIFACT_STORE_DIR_NAME,
         )
         super().__init__(serialization_dir=serialization_dir, **kwargs)
