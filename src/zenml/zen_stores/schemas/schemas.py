#  Copyright (c) ZenML GmbH 2022. All Rights Reserved.
#
#  Licensed under the Apache License, Version 2.0 (the "License");
#  you may not use this file except in compliance with the License.
#  You may obtain a copy of the License at:
#
#       https://www.apache.org/licenses/LICENSE-2.0
#
#  Unless required by applicable law or agreed to in writing, software
#  distributed under the License is distributed on an "AS IS" BASIS,
#  WITHOUT WARRANTIES OR CONDITIONS OF ANY KIND, either express
#  or implied. See the License for the specific language governing
#  permissions and limitations under the License.
"""SQL Model Implementations."""
from datetime import datetime
from typing import List
from uuid import UUID, uuid4

from sqlmodel import Field, Relationship, Session, SQLModel, select

from zenml.enums import ExecutionStatus, StackComponentType
from zenml.models.code_models import CodeRepositoryModel
from zenml.models.component_models import ComponentModel
from zenml.models.pipeline_models import (
    PipelineModel,
    PipelineRunModel,
    StepModel,
    StepRunModel,
)
from zenml.models.stack_model import StackModel
from zenml.models.user_management_models import (
<<<<<<< HEAD
    ProjectModel, RoleModel, TeamModel, UserModel
=======
    ProjectModel,
    RoleModel,
    UserModel,
>>>>>>> 321bdadc
)

# Projects, Repositories


class ProjectSchema(SQLModel, table=True):
    """SQL Model for projects."""

    id: UUID = Field(primary_key=True, default_factory=uuid4)
    name: str
    description: str = Field(nullable=True)
    created_at: datetime = Field(default_factory=datetime.now)

    @classmethod
    def from_model(cls, model: ProjectModel) -> "ProjectSchema":
        return cls(name=model.name, description=model.description)

    def to_model(self) -> ProjectModel:
        return ProjectModel(
            id=self.id,
            name=self.name,
            description=self.description,
<<<<<<< HEAD
            created_at=self.created_at
        )
=======
            created_at=self.created_at,
        )

>>>>>>> 321bdadc

class CodeRepositorySchema(SQLModel, table=True):
    """SQL Model for code repositories."""

    id: UUID = Field(primary_key=True, default_factory=uuid4)
    name: str
    project_id: UUID = Field(foreign_key="projectschema.id")
    created_at: datetime = Field(default_factory=datetime.now)

    @classmethod
    def from_model(
        cls, model: CodeRepositoryModel, project_id: str
    ) -> "CodeRepositorySchema":
        return cls(name=model.name, project_id=project_id)

    def to_model(self) -> CodeRepositoryModel:
        return CodeRepositoryModel(
            id=self.id,
            name=self.name,
            project_id=self.project_id,
            created_at=self.created_at,
        )


# Users, Teams, Roles


class TeamAssignmentSchema(SQLModel, table=True):
    """SQL Model for team assignments."""

    user_id: UUID = Field(primary_key=True, foreign_key="userschema.id")
    team_id: UUID = Field(primary_key=True, foreign_key="teamschema.id")


class UserSchema(SQLModel, table=True):
    """SQL Model for users."""

    id: UUID = Field(primary_key=True, default_factory=uuid4)
    name: str
    created_at: datetime = Field(default_factory=datetime.now)
    teams: List["TeamSchema"] = Relationship(
        back_populates="users", link_model=TeamAssignmentSchema
    )

    @classmethod
    def from_model(
        cls, model: UserModel
    ) -> "UserSchema":
        return cls(name=model.name)

    def to_model(self) -> UserModel:
        return UserModel(id=self.id, name=self.name, created_at=self.created_at)


class TeamSchema(SQLModel, table=True):
    """SQL Model for teams."""

    id: UUID = Field(primary_key=True, default_factory=uuid4)
    name: str
    created_at: datetime = Field(default_factory=datetime.now)
    users: List["UserSchema"] = Relationship(
        back_populates="teams", link_model=TeamAssignmentSchema
    )

    @classmethod
    def from_model(cls, model: TeamModel) -> "TeamSchema":
        return cls(name=model.name)

    def to_model(self) -> TeamModel:
        return TeamModel(id=self.id, name=self.name, created_at=self.created_at)


class RoleSchema(SQLModel, table=True):
    """SQL Model for roles."""

    id: UUID = Field(primary_key=True, default_factory=uuid4)
    name: str
    created_at: datetime = Field(default_factory=datetime.now)

    @classmethod
    def from_model(cls, model: RoleModel) -> "RoleSchema":
        return cls(name=model.name)

    def to_model(self) -> RoleModel:
        return RoleModel(
            id=self.id,
            name=self.name,
            created_at=self.created_at,
        )


class UserRoleAssignmentSchema(SQLModel, table=True):
    """SQL Model for assigning roles to users for a given project."""

    role_id: UUID = Field(primary_key=True, foreign_key="roleschema.id")
    user_id: UUID = Field(primary_key=True, foreign_key="userschema.id")
    project_id: UUID = Field(primary_key=True, foreign_key="projectschema.id")


class TeamRoleAssignmentSchema(SQLModel, table=True):
    """SQL Model for assigning roles to teams for a given project."""

    role_id: UUID = Field(primary_key=True, foreign_key="roleschema.id")
    team_id: UUID = Field(primary_key=True, foreign_key="teamschema.id")
    project_id: UUID = Field(primary_key=True, foreign_key="projectschema.id")


# Stacks, Stack Components, Flavors


class FlavorSchema(SQLModel, table=True):
    """SQL Model for flavors."""

    id: UUID = Field(primary_key=True, default_factory=uuid4)

    name: str

    # project_id - redundant since repository has this
    repository_id: UUID = Field(foreign_key="coderepositoryschema.id")
    created_by: UUID = Field(foreign_key="userschema.id")

    type: StackComponentType
    source: str
    git_sha: str
    integration: str

    created_at: datetime = Field(default_factory=datetime.now)


class StackCompositionSchema(SQLModel, table=True):
    """SQL Model for stack definitions.

    Join table between Stacks and StackComponents.
    """

    stack_id: UUID = Field(primary_key=True, foreign_key="stackschema.id")
    component_id: UUID = Field(
        primary_key=True, foreign_key="stackcomponentschema.id"
    )


class StackSchema(SQLModel, table=True):
    """SQL Model for stacks."""

    id: UUID = Field(primary_key=True, default_factory=uuid4)
    created_at: datetime = Field(default_factory=datetime.now)

    name: str
    is_shared: bool
    project_id: UUID = Field(
        foreign_key="projectschema.id",
    )
    owner: UUID = Field(
        foreign_key="userschema.id",
    )

    components: List["StackComponentSchema"] = Relationship(
        back_populates="stacks", link_model=StackCompositionSchema
    )

    @classmethod
    def from_create_model(
        cls,
        user_id: UUID,
        project_id: str,
        defined_components: List["StackComponentSchema"],
        stack: StackModel,
    ) -> "StackSchema":
        """Create an incomplete StackSchema with `id` and `created_at` missing.

        Returns:
            A StackComponentSchema
        """

        return cls(
            name=stack.name,
            project_id=project_id,
            owner=user_id,
            is_shared=stack.is_shared,
            components=defined_components,
        )

    def to_model(self) -> "StackModel":
        """Creates a ComponentModel from an instance of a StackSchema.

        Returns:
            a ComponentModel
        """
        return StackModel(
            id=self.id,
            name=self.name,
            owner=self.owner,
            project_id=self.project_id,
            is_shared=self.is_shared,
            components={c.type: c.to_model() for c in self.components},
        )


class StackComponentSchema(SQLModel, table=True):
    """SQL Model for stack components."""

    id: UUID = Field(primary_key=True, default_factory=uuid4)

    name: str
    is_shared: bool

    # project_id - redundant since repository of flavor has this
    type: StackComponentType
    flavor_id: UUID = Field(
        foreign_key="flavorschema.id", nullable=True
    )  # TODO: Prefill flavors
    owner: UUID = Field(foreign_key="userschema.id")
    project_id: UUID = Field(foreign_key="projectschema.id")

    configuration: bytes

    created_at: datetime = Field(default_factory=datetime.now)

    stacks: List["StackSchema"] = Relationship(
        back_populates="components", link_model=StackCompositionSchema
    )

    @classmethod
    def from_create_model(
        cls, user_id: str, project_id: str, component: ComponentModel
    ) -> "StackComponentSchema":
        """Create a StackComponentSchema with `id` and `created_at` missing.


        Returns:
            A StackComponentSchema
        """

        return cls(
            name=component.name,
            project_id=project_id,
            owner=user_id,
            is_shared=component.is_shared,
            type=component.type,
            flavor_id=component.flavor_id,
            configuration=component.configuration,
        )

    def to_model(self) -> "ComponentModel":
        """Creates a ComponentModel from an instance of a StackSchema.

        Returns:
            A ComponentModel
        """
        return ComponentModel(
            id=self.id,
            name=self.name,
            type=self.type,
            flavor_id=self.flavor_id,
            owner=self.owner,
            project_id=self.project_id,
            is_shared=self.is_shared,
            configuration=self.configuration,
        )


class PipelineSchema(SQLModel, table=True):
    """SQL Model for pipelines."""

    id: UUID = Field(primary_key=True, default_factory=uuid4)

    name: str

    # project_id - redundant since repository has this
    repository_id: UUID = Field(foreign_key="coderepositoryschema.id")
    created_by: UUID = Field(foreign_key="userschema.id")

    docstring: str  # TODO: how to get this?
    configuration: str
    git_sha: str

    created_at: datetime = Field(default_factory=datetime.now)

    @classmethod
    def from_model(cls, model: PipelineModel) -> "PipelineSchema":
        pass  # TODO

    def to_model(self) -> "PipelineModel":
        with Session(self.engine) as session:
            steps = session.exec(
                select(StepSchema).where(StepSchema.pipeline_id == self.id)
            ).all()

        return PipelineModel(
            id=self.id,
            name=self.name,
            docstring=self.docstring,
            steps=[step.to_model() for step in steps],
        )


class StepSchema(SQLModel, table=True):
    """SQL Model for steps of a pipeline."""

    id: UUID = Field(primary_key=True, default_factory=uuid4)
    name: str
    pipeline_id: UUID = Field(foreign_key="pipelineschema.id")
    source: str  # TODO: how to get this?

    @classmethod
    def from_model(cls, model: StepModel) -> "StepSchema":
        pass  # TODO

    def to_model(self) -> "StepModel":
        return StepModel(
            id=self.id,
            name=self.name,
            source=self.source,
        )


class PipelineRunSchema(SQLModel, table=True):
    """SQL Model for pipeline runs."""

    id: UUID = Field(primary_key=True, default_factory=uuid4)

    name: str

    # project_id - redundant since stack/pipeline has this
    stack_id: UUID = Field(foreign_key="stackschema.id")
    pipeline_id: UUID = Field(foreign_key="pipelineschema.id")
    # context_id - TODO ?
    created_by: UUID = Field(foreign_key="userschema.id")

    runtime_configuration: str
    git_sha: str
    zenml_version: str

    created_at: datetime = Field(default_factory=datetime.now)

    @classmethod
    def from_model(cls, model: PipelineRunModel) -> "PipelineRunSchema":
        pass  # TODO

    def to_model(self) -> PipelineRunModel:
        pass  # TODO


class PipelineRunStepSchema(SQLModel, table=True):
    """SQL Model for pipeline run steps."""

    id: UUID = Field(primary_key=True, default_factory=uuid4)

    name: str

    pipeline_run_id: UUID = Field(foreign_key="pipelinerunschema.id")
    # created_by - redundant since run has this

    status: ExecutionStatus
    docstring: str
    runtime_configuration: str

    # created_at - redundant since run has this

    @classmethod
    def from_model(cls, model: StepRunModel) -> "PipelineRunStepSchema":
        pass  # TODO

    def to_model(self) -> "StepRunModel":
        pass  # TODO


# MLMD


class MLMDSchema(SQLModel, table=True):
    """SQL Model for MLMD."""

    id: UUID = Field(primary_key=True, default_factory=uuid4)
    project_id: UUID = Field(foreign_key="projectschema.id")
    type: str


class MLMDPropertySchema(SQLModel, table=True):
    """SQL Model for MLMD Properties."""

    id: UUID = Field(primary_key=True, default_factory=uuid4)
    name: str
    mlmd_id: UUID = Field(foreign_key="mlmdschema.id")
    value: str<|MERGE_RESOLUTION|>--- conflicted
+++ resolved
@@ -29,13 +29,9 @@
 )
 from zenml.models.stack_model import StackModel
 from zenml.models.user_management_models import (
-<<<<<<< HEAD
-    ProjectModel, RoleModel, TeamModel, UserModel
-=======
     ProjectModel,
     RoleModel,
     UserModel,
->>>>>>> 321bdadc
 )
 
 # Projects, Repositories
@@ -58,14 +54,9 @@
             id=self.id,
             name=self.name,
             description=self.description,
-<<<<<<< HEAD
-            created_at=self.created_at
-        )
-=======
             created_at=self.created_at,
         )
 
->>>>>>> 321bdadc
 
 class CodeRepositorySchema(SQLModel, table=True):
     """SQL Model for code repositories."""
@@ -111,9 +102,7 @@
     )
 
     @classmethod
-    def from_model(
-        cls, model: UserModel
-    ) -> "UserSchema":
+    def from_model(cls, model: UserModel) -> "UserSchema":
         return cls(name=model.name)
 
     def to_model(self) -> UserModel:
