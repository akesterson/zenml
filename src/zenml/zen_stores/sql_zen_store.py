--- conflicted
+++ resolved
@@ -39,12 +39,8 @@
 )
 from uuid import UUID
 
-<<<<<<< HEAD
-from pydantic import SecretStr, root_validator, validator
 from pydantic.json import pydantic_encoder
-=======
 from pydantic import Field, SecretStr, root_validator, validator
->>>>>>> 4cdbe487
 from sqlalchemy import asc, desc, func
 from sqlalchemy.engine import URL, Engine, make_url
 from sqlalchemy.exc import (
