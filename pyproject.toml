--- conflicted
+++ resolved
@@ -30,11 +30,6 @@
 exclude = [
     "docs",
     "*.tests",
-<<<<<<< HEAD
-    "tests",
-=======
-    "*.tests",
->>>>>>> 82655a18
     "*.tests.*",
     "tests.*",
     "legacy",
