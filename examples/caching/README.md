# Caching and its power in machine learning
If we organise the steps of our model training smartly, we can ensure that the data outputs and inputs along the way 
are cached. A good way to think about splitting up the steps is to use the image of 
[pipelines](https://blog.zenml.io/tag/pipelines/) and the steps that are executed. 
For each step, data is passed in, and (potentially) gets returned. We can cache the data at these entry and exit 
points. If we rerun the pipeline we will only rerun an individual step if something has changed in the implementation, 
otherwise we can just use the cached output value.

## Benefits of Caching
- **🔁 Iteration Efficiency** - When experimenting, it really pays to have a high frequency of iteration. You learn 
when and how to course correct earlier and more often. Caching brings you closer to that by making the costs of 
frequent iteration much lower.
- **💪 Increased Productivity** - The speed-up in iteration frequency will help you solve problems faster, making 
stakeholders happier and giving you a greater feeling of agency in your machine learning work.
- **🌳 Environmental Friendliness** - Caching saves you the 
[needless repeated computation steps](https://machinelearning.piyasaa.com/greening-ai-rebooting-the-environmental-harms-of-machine/) 
which mean you use up and waste less energy. It all adds up!
- **＄ Reduced Costs** - Your bottom-line will thank you! Not only do you save the planet, but your monthly cloud 
bills might be lower on account of your skipping those repeated steps.


## Overview
This example builds on the [quickstart](../quickstart) but showcases how easy ZenML leverages caching to make 
subsequent pipeline runs faster.

We'll be using the [MNIST](http://yann.lecun.com/exdb/mnist/) dataset (originally developed by Yann LeCun and others) 
digits and train a classifier using [Tensorflow (Keras)](https://www.tensorflow.org/).

The script will actually run make two pipeline runs, with different configurations of the trainer. In the second run, 
the first two steps will be skipped (i.e. the importing the data and preprocessing it)

This results in the second pipeline run to be **~70 times** faster due to the power of caching.

## Run it locally

### Pre-requisites
In order to run this example, you need to install and initialize ZenML:

```shell
# install CLI
<<<<<<< HEAD
zenml integration install beam
=======
pip install zenml 

# install ZenML integrations
>>>>>>> 8e857e17
zenml integration install tensorflow

# pull example
zenml example pull caching
cd zenml_examples/caching

# initialize
git init
zenml init
```

### Run the project
Now we're ready. Execute:

```shell
python run.py
```

### See results
Inspecting the logs, you would be able to see a difference in how fast the runs were. E.g.:

```shell
Step `normalizer` has started.
Step `normalizer` has finished in 2.420s.  # first run
```

```shell
Step `normalizer` has started.
Step `normalizer` has finished in 0.034s.  # second run
```

This is almost a **70x** speed increase!

### Clean up
In order to clean up, delete the remaining zenml references.

```shell
rm -rf zenml_examples
```

To see a visual representation of caching, check out the [lineage](../lineage) example. It show-cases how different 
steps in a pipeline run are cached!<|MERGE_RESOLUTION|>--- conflicted
+++ resolved
@@ -38,13 +38,9 @@
 
 ```shell
 # install CLI
-<<<<<<< HEAD
-zenml integration install beam
-=======
 pip install zenml 
 
 # install ZenML integrations
->>>>>>> 8e857e17
 zenml integration install tensorflow
 
 # pull example
